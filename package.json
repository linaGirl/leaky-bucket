--- conflicted
+++ resolved
@@ -1,7 +1,7 @@
 {
       "name"                        : "leaky-bucket"
     , "description"                 : "A fast and efficient leaky bucket implementation"
-    , "version"                     : "1.0.0"
+    , "version"                     : "2.0.0"
     , "homepage"                    : "https://github.com/eventEmitter/leaky-bucket"
     , "author"                      : "Michael van der Weg <michael@joinbox.com> (http://joinbox.com/)" 
     , "license"                     : "MIT"
@@ -10,11 +10,7 @@
         , "type"                    : "git"
     }
     , "engines": {
-<<<<<<< HEAD
         "node"                      : ">=v4.2"
-=======
-        "node"                      : ">=v0.12"
->>>>>>> 683c132a
     }
     , "bugs": {
         "url"                       : "https://github.com/eventEmitter/leaky-bucket/issues"
